--- conflicted
+++ resolved
@@ -55,39 +55,22 @@
  * \param debug_mode If true, accept and save all steps
  * \returns A list of the upper limits
  */
-<<<<<<< HEAD
-std::map<std::string, TH1F> ensemble(std::vector<Signal>& signals,
-                                     std::vector<Systematic>& systematics,
-                                     std::vector<Observable>& observables,
-                                     std::vector<Observable>& cuts,
-                                     unsigned steps, float burnin_fraction,
-                                     float confidence, unsigned nexperiments,
-                                     float live_time, const bool debug_mode,
-                                     std::string output_path)
-{
+std::vector<float> ensemble(std::vector<Signal>& signals,
+                             std::vector<Systematic>& systematics,
+                             std::vector<Observable>& observables,
+                             std::vector<Observable>& cuts,
+                             unsigned steps, float burnin_fraction,
+                             float confidence, unsigned nexperiments,
+                             float live_time, const bool debug_mode,
+                             std::string output_path) {
+  std::vector<float> limits;
+
   for (size_t i=0;i<signals.size();i++){
     TFile f1((output_path+signals[i].name+"_pdf.root").c_str(),"RECREATE");
     TH1* hist = dynamic_cast<pdfz::EvalHist*> (signals[i].histogram)->DefaultHistogram();
     hist->Write();
     f1.Close();
   }
-
-  std::map<std::string, TH1F> limits;
-  //limits["counts_proj"] = TH1F("counts_proj", ";Counts in fit range;Fraction",
-  //                             10000, 0, 500);
-  //limits["counts_cont"] = TH1F("counts_cont", ";Counts in fit range;Fraction",
-  //                             10000, 0, 500);
-=======
-std::vector<float> ensemble(std::vector<Signal>& signals,
-                             std::vector<Systematic>& systematics,
-                             std::vector<Observable>& observables,
-                             std::vector<Observable>& cuts,
-                             unsigned steps, float burnin_fraction,
-                             std::string signal_name, float signal_eff,
-                             float confidence, unsigned nexperiments,
-                             float live_time, const bool debug_mode) {
-  std::vector<float> limits;
->>>>>>> a6d03311
 
   for (unsigned i=0; i<nexperiments; i++) {
     std::cout << "Experiment " << i + 1 << " / " << nexperiments << std::endl;
@@ -126,6 +109,7 @@
     plot_fit(ls->get_best_fit(), live_time, signals,
              systematics, observables, data.first, data.second ,output_path);
 
+    /*
     // Signal sensitivity, Bayesian for now
     TH1F* signal_projection = ls->get_projection(signal_name);
     int bin = 0;
@@ -139,6 +123,7 @@
 
     std::cout << "Signal limit: " << limit << std::endl;
     limits.push_back(limit);
+    */
 
     delete ls;
   }
@@ -186,6 +171,7 @@
              fc.experiments, fc.live_time, fc.debug_mode, output_path);
 
 
+  /*
   // Limits
   float average_limit;
   std::sort(limits.begin(), limits.end());
@@ -207,6 +193,7 @@
   hlim->Draw();
   c1.SaveAs((fc.output_file + "_limits.pdf").c_str());
   c1.SaveAs((fc.output_file + "_limits.C").c_str());
+  */
 
   return 0;
 }
